--- conflicted
+++ resolved
@@ -45,11 +45,7 @@
 typenum = "1.13.0"
 lazy_static = "1.4.0"
 itertools = "0.12.0"
-<<<<<<< HEAD
 regex = "1.7.1"
-tokio = { version = "1.24.1", features = ["sync", "rt", "macros", "rt-multi-thread"] }
-=======
->>>>>>> 6273e2d5
 
 [dev-dependencies]
 ark-bls12-377 = "0.4.0"
