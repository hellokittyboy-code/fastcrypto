// Copyright (c) 2022, Mysten Labs, Inc.
// SPDX-License-Identifier: Apache-2.0

use fastcrypto::{error::FastCryptoResult, jwt_utils::JWTHeader};
use reqwest::Client;
use serde_json::{Value};

use super::utils::split_to_two_frs;
use crate::bn254::poseidon::poseidon_merkle_tree;
use crate::bn254::FieldElement;
use crate::zk_login_utils::{
    g1_affine_from_str_projective, g2_affine_from_str_projective, Bn254FrElement, CircomG1,
    CircomG2,
};
pub use ark_bn254::{Bn254, Fr as Bn254Fr};
pub use ark_ff::ToConstraintField;
use ark_ff::Zero;
use ark_groth16::Proof;
pub use ark_serialize::{CanonicalDeserialize, CanonicalSerialize};
use fastcrypto::error::FastCryptoError;
use itertools::Itertools;
use num_bigint::BigUint;
use regex::Regex;
use schemars::JsonSchema;
use serde::{Deserialize, Serialize};
use std::cmp::Ordering::{Equal, Greater, Less};
use std::error::Error;
use std::str::FromStr;
use reqwest::header::{HeaderMap, HeaderValue};

#[cfg(test)]
#[path = "unit_tests/zk_login_tests.rs"]
mod zk_login_tests;

#[cfg(feature = "e2e")]
#[cfg(test)]
#[path = "unit_tests/zk_login_e2e_tests.rs"]
mod zk_login_e2e_tests;

const MAX_HEADER_LEN: u8 = 248;
const PACK_WIDTH: u8 = 248;
const ISS: &str = "iss";
const BASE64_URL_CHARSET: &str = "ABCDEFGHIJKLMNOPQRSTUVWXYZabcdefghijklmnopqrstuvwxyz0123456789-_";
const MAX_EXT_ISS_LEN: u8 = 165;
const MAX_ISS_LEN_B64: u8 = 4 * (1 + MAX_EXT_ISS_LEN / 3);

/// Key to identify a JWK, consists of iss and kid.
#[derive(Debug, Clone, Hash, Eq, PartialEq, Serialize, Deserialize, PartialOrd, Ord)]
pub struct JwkId {
    /// iss string that identifies the OIDC provider.
    pub iss: String,
    /// kid string that identifies the JWK.
    pub kid: String,
}

impl JwkId {
    /// Create a new JwkId.
    pub fn new(iss: String, kid: String) -> Self {
        // if a Microsoft iss is found, remove the tenant id from it
        if match_micrsoft_iss_substring(&iss) {
            return Self {
                iss: "https://login.microsoftonline.com/v2.0".to_string(),
                kid,
            };
        }
        Self { iss, kid }
    }
}

/// The provider config consists of iss string and jwk endpoint.
#[derive(Debug)]
pub struct ProviderConfig {
    /// iss string that identifies the OIDC provider.
    pub iss: String,
    /// The JWK url string for the given provider.
    pub jwk_endpoint: String,
}

impl ProviderConfig {
    /// Create a new provider config.
    pub fn new(iss: &str, jwk_endpoint: &str) -> Self {
        Self {
            iss: iss.to_string(),
            jwk_endpoint: jwk_endpoint.to_string(),
        }
    }
}

/// Supported OIDC providers.
#[derive(Clone, Debug, Hash, PartialEq, Eq)]
pub enum OIDCProvider {
    /// See https://accounts.google.com/.well-known/openid-configuration
    Google,
    /// See https://id.twitch.tv/oauth2/.well-known/openid-configuration
    Twitch,
    /// See https://www.facebook.com/.well-known/openid-configuration/
    Facebook,
    /// See https://kauth.kakao.com/.well-known/openid-configuration
    Kakao,
    /// See https://appleid.apple.com/.well-known/openid-configuration
    Apple,
    /// See https://slack.com/.well-known/openid-configuration
    Slack,
    /// This is a test issuer maintained by Mysten that will return a JWT non-interactively.
    /// See https://login.microsoftonline.com/common/v2.0/.well-known/openid-configuration
    Microsoft,
    /// Example: https://cognito-idp.us-east-1.amazonaws.com/us-east-1_LPSLCkC3A/.well-known/jwks.json
    AwsTenant((String, String)),
    /// https://accounts.karrier.one/.well-known/openid-configuration
    KarrierOne,
    /// https://accounts.credenza3.com/openid-configuration
    Credenza3,
    /// This is a test issuer that will return a JWT non-interactively.
    TestIssuer,
    /// https://oauth2.playtron.one/.well-known/jwks.json
    Playtron,
    /// https://auth.3dos.io/.well-known/openid-configuration
    Threedos,
    /// https://login.onepassport.onefc.com/de3ee5c1-5644-4113-922d-e8336569a462/b2c_1a_prod_signupsignin_onesuizklogin/v2.0/.well-known/openid-configuration
    Onefc,
    /// https://accounts.fantv.world/.well-known/openid-configuration
    FanTV,
    /// https://api.arden.cc/auth/jwks
    Arden,
}

impl FromStr for OIDCProvider {
    type Err = FastCryptoError;

    fn from_str(s: &str) -> Result<Self, Self::Err> {
        match s {
            "Google" => Ok(Self::Google),
            "Twitch" => Ok(Self::Twitch),
            "Facebook" => Ok(Self::Facebook),
            "Kakao" => Ok(Self::Kakao),
            "Apple" => Ok(Self::Apple),
            "Slack" => Ok(Self::Slack),
            "TestIssuer" => Ok(Self::TestIssuer),
            "Microsoft" => Ok(Self::Microsoft),
            "KarrierOne" => Ok(Self::KarrierOne),
            "Credenza3" => Ok(Self::Credenza3),
            "Playtron" => Ok(Self::Playtron),
            "Threedos" => Ok(Self::Threedos),
            "Onefc" => Ok(Self::Onefc),
            "FanTV" => Ok(Self::FanTV),
            "Arden" => Ok(Self::Arden),
            _ => {
                let re = Regex::new(
                    r"AwsTenant-region:(?P<region>[^.]+)-tenant_id:(?P<tenant_id>[^/]+)",
                )
                .unwrap();
                if let Some(captures) = re.captures(s) {
                    let region = captures.name("region").unwrap().as_str();
                    let tenant_id = captures.name("tenant_id").unwrap().as_str();
                    Ok(Self::AwsTenant((region.to_owned(), tenant_id.to_owned())))
                } else {
                    Err(FastCryptoError::InvalidInput)
                }
            }
        }
    }
}

impl ToString for OIDCProvider {
    fn to_string(&self) -> String {
        match self {
            Self::Google => "Google".to_string(),
            Self::Twitch => "Twitch".to_string(),
            Self::Facebook => "Facebook".to_string(),
            Self::Kakao => "Kakao".to_string(),
            Self::Apple => "Apple".to_string(),
            Self::Slack => "Slack".to_string(),
            Self::TestIssuer => "TestIssuer".to_string(),
            Self::Microsoft => "Microsoft".to_string(),
            Self::KarrierOne => "KarrierOne".to_string(),
            Self::Credenza3 => "Credenza3".to_string(),
            Self::Playtron => "Playtron".to_string(),
            Self::Threedos => "Threedos".to_string(),
            Self::Onefc => "Onefc".to_string(),
            Self::FanTV => "FanTV".to_string(),
            Self::Arden => "Arden".to_string(),
            Self::AwsTenant((region, tenant_id)) => {
                format!("AwsTenant-region:{}-tenant_id:{}", region, tenant_id)
            }
        }
    }
}

impl OIDCProvider {
    /// Returns the provider config consisting of iss and jwk endpoint.
    pub fn get_config(&self) -> ProviderConfig {
        match self {
            OIDCProvider::Google => ProviderConfig::new(
                "https://accounts.google.com",
                "https://www.googleapis.com/oauth2/v3/certs",
            ),
            OIDCProvider::Twitch => ProviderConfig::new(
                "https://id.twitch.tv/oauth2",
                "https://id.twitch.tv/oauth2/keys",
            ),
            OIDCProvider::Facebook => ProviderConfig::new(
                "https://www.facebook.com",
                "https://www.facebook.com/.well-known/oauth/openid/jwks/",
            ),
            OIDCProvider::Kakao => ProviderConfig::new(
                "https://kauth.kakao.com",
                "https://kauth.kakao.com/.well-known/jwks.json",
            ),
            OIDCProvider::Apple => ProviderConfig::new(
                "https://appleid.apple.com",
                "https://appleid.apple.com/auth/keys",
            ),
            OIDCProvider::Slack => {
                ProviderConfig::new("https://slack.com", "https://slack.com/openid/connect/keys")
            }
            OIDCProvider::Microsoft => ProviderConfig::new(
                "https://login.microsoftonline.com/v2.0",
                "https://login.microsoftonline.com/common/discovery/v2.0/keys",
            ),
            OIDCProvider::AwsTenant((region, tenant_id)) => ProviderConfig::new(
                &format!("https://cognito-idp.{}.amazonaws.com/{}", region, tenant_id),
                &format!(
                    "https://cognito-idp.{}.amazonaws.com/{}/.well-known/jwks.json",
                    region, tenant_id
                ),
            ),
            OIDCProvider::KarrierOne => ProviderConfig::new(
                "https://accounts.karrier.one/",
                "https://accounts.karrier.one/.well-known/jwks",
            ),
            OIDCProvider::Credenza3 => ProviderConfig::new(
                "https://accounts.credenza3.com",
                "https://accounts.credenza3.com/jwks",
            ),
            OIDCProvider::TestIssuer => ProviderConfig::new(
                "https://oauth.sui.io",
                "https://jwt-tester.mystenlabs.com/.well-known/jwks.json",
            ),
            OIDCProvider::Playtron => ProviderConfig::new(
                "https://oauth2.playtron.one",
                "https://oauth2.playtron.one/.well-known/jwks.json",
            ),
            OIDCProvider::Threedos => ProviderConfig::new(
                "https://auth.3dos.io",
                "https://auth.3dos.io/.well-known/jwks.json",
            ),
            OIDCProvider::Onefc => ProviderConfig::new(
                "https://login.onepassport.onefc.com/de3ee5c1-5644-4113-922d-e8336569a462/v2.0/",
                "https://login.onepassport.onefc.com/de3ee5c1-5644-4113-922d-e8336569a462/b2c_1a_prod_signupsignin_onesuizklogin/discovery/v2.0/keys",
            ),
            OIDCProvider::FanTV => ProviderConfig::new(
                "https://accounts.fantv.world",
                "https://fantv-apis.fantiger.com/v1/web3/jwks.json",
            ),
            OIDCProvider::Arden => ProviderConfig::new(
                "https://oidc.arden.cc",
                "https://api.arden.cc/auth/jwks",
            ),
        }
    }

    /// Returns the OIDCProvider for the given iss string.
    pub fn from_iss(iss: &str) -> Result<Self, FastCryptoError> {
        match iss {
            "https://accounts.google.com" => Ok(Self::Google),
            "https://id.twitch.tv/oauth2" => Ok(Self::Twitch),
            "https://www.facebook.com" => Ok(Self::Facebook),
            "https://kauth.kakao.com" => Ok(Self::Kakao),
            "https://appleid.apple.com" => Ok(Self::Apple),
            "https://slack.com" => Ok(Self::Slack),
            "https://oauth.sui.io" => Ok(Self::TestIssuer),
            "https://accounts.karrier.one/" => Ok(Self::KarrierOne),
            "https://accounts.credenza3.com" => Ok(Self::Credenza3),
            "https://oauth2.playtron.one" => Ok(Self::Playtron),
            "https://auth.3dos.io" => Ok(Self::Threedos),
            "https://login.onepassport.onefc.com/de3ee5c1-5644-4113-922d-e8336569a462/v2.0/" => {
                Ok(Self::Onefc)
            }
            "https://accounts.fantv.world" => Ok(Self::FanTV),
            "https://oidc.arden.cc" => Ok(Self::Arden),
            iss if match_micrsoft_iss_substring(iss) => Ok(Self::Microsoft),
            _ => match parse_aws_iss_substring(iss) {
                Ok((region, tenant_id)) => {
                    Ok(Self::AwsTenant((region.to_string(), tenant_id.to_string())))
                }
                Err(_) => Err(FastCryptoError::InvalidInput),
            },
        }
    }
}

/// Check if the iss string is formatted as Microsoft's pattern.
fn match_micrsoft_iss_substring(iss: &str) -> bool {
    iss.starts_with("https://login.microsoftonline.com/") && iss.ends_with("/v2.0")
}

/// Parse the region and tenant_id from the iss string for AWS.
fn parse_aws_iss_substring(url: &str) -> Result<(&str, &str), FastCryptoError> {
    let re =
        Regex::new(r"https://cognito-idp\.(?P<region>[^.]+)\.amazonaws\.com/(?P<tenant_id>[^/]+)")
            .unwrap();

    if let Some(captures) = re.captures(url) {
        // Extract the region and tenant_id from the captures
        let region = captures.name("region").unwrap().as_str();
        let tenant_id = captures.name("tenant_id").unwrap().as_str();

        Ok((region, tenant_id))
    } else {
        Err(FastCryptoError::InvalidInput)
    }
}
/// Struct that contains info for a JWK. A list of them for different kids can
/// be retrieved from the JWK endpoint (e.g. <https://www.googleapis.com/oauth2/v3/certs>).
/// The JWK is used to verify the JWT token.
#[derive(PartialEq, Eq, Hash, Debug, Clone, Serialize, Deserialize, PartialOrd, Ord)]
pub struct JWK {
    /// Key type parameter, https://datatracker.ietf.org/doc/html/rfc7517#section-4.1
    pub kty: String,
    /// RSA public exponent, https://datatracker.ietf.org/doc/html/rfc7517#section-9.3
    pub e: String,
    /// RSA modulus, https://datatracker.ietf.org/doc/html/rfc7517#section-9.3
    pub n: String,
    /// Algorithm parameter, https://datatracker.ietf.org/doc/html/rfc7517#section-4.4
    pub alg: String,
}

/// Reader struct to parse all fields in a JWK from JSON.
#[derive(Debug, Serialize, Deserialize)]
pub struct JWKReader {
    /// RSA public exponent, https://datatracker.ietf.org/doc/html/rfc7517#section-9.3
    pub e: String,
    /// RSA modulus, https://datatracker.ietf.org/doc/html/rfc7517#section-9.3
    pub n: String,
    #[serde(rename = "use", skip_serializing_if = "Option::is_none")]
    my_use: Option<String>,
<<<<<<< HEAD
    kid: String,
    kty: String,
    #[serde(skip_serializing_if = "Option::is_none")]
    alg: Option<String>,
    #[serde(skip_serializing_if = "Option::is_none")]
    x5c: Option<Vec<String>>,
    #[serde(skip_serializing_if = "Option::is_none")]
    x5t: Option<String>,
    #[serde(skip_serializing_if = "Option::is_none")]
    issuer: Option<String>,
=======
    /// https://datatracker.ietf.org/doc/html/rfc7517#section-4.5
    pub kid: String,
    /// Key type parameter, https://datatracker.ietf.org/doc/html/rfc7517#section-4.1
    pub kty: String,
    /// Algorithm parameter, https://datatracker.ietf.org/doc/html/rfc7517#section-4.4
    pub alg: String,
>>>>>>> ecd24f49
}

impl JWK {
    /// Parse JWK from the reader struct.
    pub fn from_reader(reader: JWKReader) -> FastCryptoResult<Self> {
        let trimmed_e = trim(reader.e);
        // Microsoft does not contain alg field in JWK, so here we only check if it equals to RS256 only if alg field is present.
        if (reader.alg.is_some() && reader.alg != Some("RS256".to_string()))
            || reader.kty != "RSA"
            || trimmed_e != "AQAB"
        {
            return Err(FastCryptoError::InvalidInput);
        }
        Ok(Self {
            kty: reader.kty,
            e: trimmed_e,
            n: trim(reader.n),
            alg: "RS256".to_string(),
        })
    }
}

/// Trim trailing '=' so that it is considered a valid base64 url encoding string by base64ct library.
fn trim(str: String) -> String {
    str.trim_end_matches('=').to_owned()
}

/// Fetch JWKs from the given provider and return a list of JwkId -> JWK.
pub async fn fetch_jwks(
    provider: &OIDCProvider,
    client: &Client,
) -> Result<Vec<(JwkId, JWK)>, FastCryptoError> {
    let response = client
        .get(provider.get_config().jwk_endpoint)
        .send()
        .await
        .map_err(|e| {
            FastCryptoError::GeneralError(format!(
                "Failed to get JWK {:?} {:?} {:?}",
                e.source(),
                e.to_string(),
                provider
            ))
        })?;
    let bytes = response.bytes().await.map_err(|e| {
        FastCryptoError::GeneralError(format!(
            "Failed to get bytes {:?} {:?}",
            e.to_string(),
            provider
        ))
    })?;
    parse_jwks(&bytes, provider)
}

/// fetch jwk from salt service by iss, kid
pub fn fetch_jwk_from_salt_service(
    salt_url: String,
    iss: &String,
    kid: &String
) -> Result<JWK, FastCryptoError> {
    let client = reqwest::blocking::Client::new();
    let mut headers = HeaderMap::new();
    headers.insert("Content-Type", HeaderValue::from_static("application/json"));
    headers.insert("Origin", HeaderValue::from_static("https://www.benfen.org"));
    let json_body = serde_json::json!({ "kid": kid, "iss": iss });

    let response = client
        .post(salt_url)
        .headers(headers)
        .body(json_body.to_string())
        .send()
        .map_err(|e| {
            FastCryptoError::GeneralError(format!(
                "Failed to get salt JWK {:?} {:?} {:?}",
                e.to_string(),
                iss,
                kid
            ))
        })?;

    let bytes = response.bytes().map_err(|e| {
        FastCryptoError::GeneralError(format!(
            "Failed to get bytes {:?} {:?} {:?}",
            e.to_string(),
            iss,
            kid
        ))
    })?;

    let json_str = String::from_utf8_lossy(&bytes);
    let parsed: JWKReader = serde_json::from_str(&json_str)
        .map_err(|_| FastCryptoError::GeneralError("Parse error".to_string()))?;

    Ok(JWK::from_reader(parsed)?)
}

/// Parse the JWK bytes received from the given provider and return a list of JwkId -> JWK.
pub fn parse_jwks(
    json_bytes: &[u8],
    provider: &OIDCProvider,
) -> Result<Vec<(JwkId, JWK)>, FastCryptoError> {
    let json_str = String::from_utf8_lossy(json_bytes);
    let parsed_list: Result<serde_json::Value, serde_json::Error> = serde_json::from_str(&json_str);
    if let Ok(parsed_list) = parsed_list {
        if let Some(keys) = parsed_list["keys"].as_array() {
            let mut ret = Vec::new();
            for k in keys {
                let parsed: JWKReader = serde_json::from_value(k.clone())
                    .map_err(|_| FastCryptoError::GeneralError("Parse error".to_string()))?;
                ret.push((
                    JwkId::new(provider.get_config().iss, parsed.kid.clone()),
                    JWK::from_reader(parsed)?,
                ));
            }
            return Ok(ret);
        }
    }
    Err(FastCryptoError::GeneralError(
        "Invalid JWK response".to_string(),
    ))
}

/// A claim consists of value and index_mod_4.
#[derive(Debug, Clone, PartialEq, Eq, JsonSchema, Serialize, Deserialize)]
#[serde(rename_all = "camelCase")]
pub struct Claim {
    value: String,
    index_mod_4: u8,
}

/// A struct of parsed JWT details, consists of kid, header, iss.
#[derive(Default, Debug, Clone, PartialEq, Eq)]
pub struct JWTDetails {
    kid: String,
    header: String,
    iss: String,
}

impl JWTDetails {
    /// Read in the Claim and header string. Parse and validate kid, header, iss as JWT details.
    pub fn new(header_base64: &str, claim: &Claim) -> Result<Self, FastCryptoError> {
        let header = JWTHeader::new(header_base64)?;
        let ext_claim = decode_base64_url(&claim.value, &claim.index_mod_4)?;
        Ok(JWTDetails {
            kid: header.kid,
            header: header_base64.to_string(),
            iss: verify_extended_claim(&ext_claim, ISS)?,
        })
    }
}

/// All inputs required for the zk login proof verification and other public inputs.
#[derive(Debug, Clone, JsonSchema, Serialize, Deserialize)]
#[serde(rename_all = "camelCase")]
pub struct ZkLoginInputs {
    proof_points: ZkLoginProof,
    iss_base64_details: Claim,
    header_base64: String,
    address_seed: Bn254FrElement,
    #[serde(skip)]
    jwt_details: JWTDetails,
}

/// The reader struct for the proving service response.
#[derive(Debug, Clone, JsonSchema, Serialize, Deserialize)]
#[serde(rename_all = "camelCase")]
pub struct ZkLoginInputsReader {
    proof_points: ZkLoginProof,
    iss_base64_details: Claim,
    header_base64: String,
    #[serde(skip)]
    jwt_details: JWTDetails,
}

impl ZkLoginInputs {
    /// Parse the proving service response and pass in the address seed. Initialize the jwt details struct.
    pub fn from_json(value: &str, address_seed: &str) -> Result<Self, FastCryptoError> {
        let reader: ZkLoginInputsReader =
            serde_json::from_str(value).map_err(|_| FastCryptoError::InvalidInput)?;
        Self::from_reader(reader, address_seed)
    }

    /// Initialize ZkLoginInputs from the
    pub fn from_reader(
        reader: ZkLoginInputsReader,
        address_seed: &str,
    ) -> Result<Self, FastCryptoError> {
        ZkLoginInputs {
            proof_points: reader.proof_points,
            iss_base64_details: reader.iss_base64_details,
            header_base64: reader.header_base64,
            address_seed: Bn254FrElement::from_str(address_seed)
                .map_err(|_| FastCryptoError::InvalidInput)?,
            jwt_details: reader.jwt_details,
        }
        .init()
    }

    /// Initialize JWTDetails by parsing header_base64 and iss_base64_details.
    pub fn init(&mut self) -> Result<Self, FastCryptoError> {
        self.jwt_details = JWTDetails::new(&self.header_base64, &self.iss_base64_details)?;
        Ok(self.to_owned())
    }

    /// Get the parsed kid string.
    pub fn get_kid(&self) -> &str {
        &self.jwt_details.kid
    }

    /// Get the parsed iss string.
    pub fn get_iss(&self) -> &str {
        &self.jwt_details.iss
    }

    /// Get the zk login proof.
    pub fn get_proof(&self) -> &ZkLoginProof {
        &self.proof_points
    }

    /// Get the address seed string.
    pub fn get_address_seed(&self) -> &Bn254FrElement {
        &self.address_seed
    }

    /// Calculate the poseidon hash from selected fields from inputs, along with the ephemeral pubkey.
    pub fn calculate_all_inputs_hash(
        &self,
        eph_pk_bytes: &[u8],
        modulus: &[u8],
        max_epoch: u64,
    ) -> Result<Bn254Fr, FastCryptoError> {
        if self.header_base64.len() > MAX_HEADER_LEN as usize {
            return Err(FastCryptoError::GeneralError("Header too long".to_string()));
        }

        let addr_seed = (&self.address_seed).into();
        let (first, second) = split_to_two_frs(eph_pk_bytes)?;

        let max_epoch_f = (&Bn254FrElement::from_str(&max_epoch.to_string())?).into();
        let index_mod_4_f =
            (&Bn254FrElement::from_str(&self.iss_base64_details.index_mod_4.to_string())?).into();

        let iss_base64_f =
            hash_ascii_str_to_field(&self.iss_base64_details.value, MAX_ISS_LEN_B64)?;
        let header_f = hash_ascii_str_to_field(&self.header_base64, MAX_HEADER_LEN)?;
        let modulus_f = hash_to_field(&[BigUint::from_bytes_be(modulus)], 2048, PACK_WIDTH)?;
<<<<<<< HEAD
        poseidon_zk_login(&[
=======
        poseidon_zk_login(vec![
            modulus_f,
>>>>>>> ecd24f49
            first,
            second,
            addr_seed,
            max_epoch_f,
            iss_base64_f,
            index_mod_4_f,
            header_f,
        ])
    }
}
/// The struct for zk login proof.
#[derive(Debug, Clone, JsonSchema, Serialize, Deserialize)]
pub struct ZkLoginProof {
    a: CircomG1,
    b: CircomG2,
    c: CircomG1,
}

impl ZkLoginProof {
    /// Parse the proof from a json string.
    pub fn from_json(value: &str) -> Result<Self, FastCryptoError> {
        let proof: ZkLoginProof =
            serde_json::from_str(value).map_err(|_| FastCryptoError::InvalidProof)?;
        Ok(proof)
    }

    /// Convert the Circom G1/G2/GT to arkworks G1/G2/GT
    pub fn as_arkworks(&self) -> Result<Proof<Bn254>, FastCryptoError> {
        Ok(Proof {
            a: g1_affine_from_str_projective(&self.a)?,
            b: g2_affine_from_str_projective(&self.b)?,
            c: g1_affine_from_str_projective(&self.c)?,
        })
    }
}

/// Parse the extended claim json value to its claim value, using the expected claim key.
fn verify_extended_claim(
    extended_claim: &str,
    expected_key: &str,
) -> Result<String, FastCryptoError> {
    // Last character of each extracted_claim must be '}' or ','
    if !(extended_claim.ends_with('}') || extended_claim.ends_with(',')) {
        return Err(FastCryptoError::GeneralError(
            "Invalid extended claim".to_string(),
        ));
    }

    let json_str = format!("{{{}}}", &extended_claim[..extended_claim.len() - 1]);
    let json: Value = serde_json::from_str(&json_str).map_err(|_| FastCryptoError::InvalidInput)?;
    let value = json
        .as_object()
        .ok_or(FastCryptoError::InvalidInput)?
        .get(expected_key)
        .ok_or(FastCryptoError::InvalidInput)?
        .as_str()
        .ok_or(FastCryptoError::InvalidInput)?;
    Ok(value.to_string())
}

/// Parse the base64 string, add paddings based on offset, and convert to a bytearray.
fn decode_base64_url(s: &str, i: &u8) -> Result<String, FastCryptoError> {
    if s.len() < 2 {
        return Err(FastCryptoError::GeneralError(
            "Base64 string smaller than 2".to_string(),
        ));
    }
    let mut bits = base64_to_bitarray(s)?;
    match i {
        0 => {}
        1 => {
            bits.drain(..2);
        }
        2 => {
            bits.drain(..4);
        }
        _ => {
            return Err(FastCryptoError::GeneralError(
                "Invalid first_char_offset".to_string(),
            ));
        }
    }

    let last_char_offset = (i + s.len() as u8 - 1) % 4;
    match last_char_offset {
        3 => {}
        2 => {
            bits.drain(bits.len() - 2..);
        }
        1 => {
            bits.drain(bits.len() - 4..);
        }
        _ => {
            return Err(FastCryptoError::GeneralError(
                "Invalid last_char_offset".to_string(),
            ));
        }
    }

    if bits.len() % 8 != 0 {
        return Err(FastCryptoError::GeneralError(
            "Invalid bits length".to_string(),
        ));
    }

    Ok(std::str::from_utf8(&bitarray_to_bytearray(&bits)?)
        .map_err(|_| FastCryptoError::GeneralError("Invalid UTF8 string".to_string()))?
        .to_owned())
}

/// Map a base64 string to a bit array by taking each char's index and convert it to binary form with one bit per u8
/// element in the output. Returns [FastCryptoError::InvalidInput] if one of the characters is not in the base64 charset.
fn base64_to_bitarray(input: &str) -> FastCryptoResult<Vec<u8>> {
    input
        .chars()
        .map(|c| {
            BASE64_URL_CHARSET
                .find(c)
                .map(|index| index as u8)
                .map(|index| (0..6).rev().map(move |i| index >> i & 1))
                .ok_or(FastCryptoError::InvalidInput)
        })
        .flatten_ok()
        .collect()
}

/// Convert a bitarray (each bit is represented by a u8) to a byte array by taking each 8 bits as a
/// byte in big-endian format.
fn bitarray_to_bytearray(bits: &[u8]) -> FastCryptoResult<Vec<u8>> {
    if bits.len() % 8 != 0 {
        return Err(FastCryptoError::InvalidInput);
    }
    Ok(bits
        .chunks(8)
        .map(|chunk| {
            let mut byte = 0u8;
            for (i, bit) in chunk.iter().rev().enumerate() {
                byte |= bit << i;
            }
            byte
        })
        .collect())
}

/// Pads a stream of bytes and maps it to a field element
pub fn hash_ascii_str_to_field(str: &str, max_size: u8) -> Result<Bn254Fr, FastCryptoError> {
    let str_padded = str_to_padded_char_codes(str, max_size)?;
    hash_to_field(&str_padded, 8, PACK_WIDTH)
}

fn str_to_padded_char_codes(str: &str, max_len: u8) -> Result<Vec<BigUint>, FastCryptoError> {
    let arr: Vec<BigUint> = str
        .chars()
        .map(|c| BigUint::from_slice(&([c as u32])))
        .collect();
    pad_with_zeroes(arr, max_len)
}

fn pad_with_zeroes(in_arr: Vec<BigUint>, out_count: u8) -> Result<Vec<BigUint>, FastCryptoError> {
    if in_arr.len() > out_count as usize {
        return Err(FastCryptoError::GeneralError("in_arr too long".to_string()));
    }
    let mut padded = in_arr;
    padded.resize(out_count as usize, BigUint::zero());
    Ok(padded)
}

/// Maps a stream of bigints to a single field element. First we convert the base from
/// inWidth to packWidth. Then we compute the poseidon hash of the "packed" input.
/// input is the input vector containing equal-width big ints. inWidth is the width of
/// each input element.
fn hash_to_field(
    input: &[BigUint],
    in_width: u16,
    pack_width: u8,
) -> Result<Bn254Fr, FastCryptoError> {
    let packed = convert_base(input, in_width, pack_width)?;
    poseidon_zk_login(&packed)
}

/// Helper function to pack field elements from big ints.
fn convert_base(
    in_arr: &[BigUint],
    in_width: u16,
    out_width: u8,
) -> Result<Vec<Bn254Fr>, FastCryptoError> {
    if out_width == 0 {
        return Err(FastCryptoError::InvalidInput);
    }
    let bits = big_int_array_to_bits(in_arr, in_width as usize)?;
    let mut packed: Vec<Bn254Fr> = bits
        .rchunks(out_width as usize)
        .map(|chunk| Bn254Fr::from(BigUint::from_radix_be(chunk, 2).unwrap()))
        .collect();
    packed.reverse();
    match packed.len() != (in_arr.len() * in_width as usize).div_ceil(out_width as usize) {
        true => Err(FastCryptoError::InvalidInput),
        false => Ok(packed),
    }
}

/// Convert a big int array to a bit array with 0 paddings.
fn big_int_array_to_bits(integers: &[BigUint], intended_size: usize) -> FastCryptoResult<Vec<u8>> {
    integers
        .iter()
        .map(|integer| {
            let bits = integer.to_radix_be(2);
            match bits.len().cmp(&intended_size) {
                Less => {
                    let extra_bits = intended_size - bits.len();
                    let mut padded = vec![0; extra_bits];
                    padded.extend(bits);
                    Ok(padded)
                }
                Equal => Ok(bits),
                Greater => Err(FastCryptoError::InvalidInput),
            }
        })
        .flatten_ok()
        .collect()
}

/// Calculate the poseidon hash of the field element inputs. If there are no inputs, return an error.
/// If input length is <= 16, calculate H(inputs), if it is <= 32, calculate H(H(inputs[0..16]),
/// H(inputs[16..])), otherwise return an error.
///
/// This functions must be equivalent with the one found in the zk_login circuit.
pub(crate) fn poseidon_zk_login(inputs: &[Bn254Fr]) -> FastCryptoResult<Bn254Fr> {
    if inputs.is_empty() || inputs.len() > 32 {
        return Err(FastCryptoError::InputLengthWrong(inputs.len()));
    }
    poseidon_merkle_tree(&inputs.iter().map(|x| FieldElement(*x)).collect_vec()).map(|x| x.0)
}

#[test]
fn test_poseidon_zk_login_input_sizes() {
    assert!(poseidon_zk_login(&[]).is_err());
    assert!(poseidon_zk_login(&[Bn254Fr::from_str("123").unwrap(); 1]).is_ok());
    assert!(poseidon_zk_login(&[Bn254Fr::from_str("123").unwrap(); 32]).is_ok());
    assert!(poseidon_zk_login(&[Bn254Fr::from_str("123").unwrap(); 33]).is_err());
}<|MERGE_RESOLUTION|>--- conflicted
+++ resolved
@@ -3,7 +3,7 @@
 
 use fastcrypto::{error::FastCryptoResult, jwt_utils::JWTHeader};
 use reqwest::Client;
-use serde_json::{Value};
+use serde_json::Value;
 
 use super::utils::split_to_two_frs;
 use crate::bn254::poseidon::poseidon_merkle_tree;
@@ -334,25 +334,19 @@
     pub n: String,
     #[serde(rename = "use", skip_serializing_if = "Option::is_none")]
     my_use: Option<String>,
-<<<<<<< HEAD
-    kid: String,
-    kty: String,
+    /// https://datatracker.ietf.org/doc/html/rfc7517#section-4.5
+    pub kid: String,
+    /// Key type parameter, https://datatracker.ietf.org/doc/html/rfc7517#section-4.1
+    pub kty: String,
+    /// Algorithm parameter, https://datatracker.ietf.org/doc/html/rfc7517#section-4.4
     #[serde(skip_serializing_if = "Option::is_none")]
-    alg: Option<String>,
+    pub alg: Option<String>,
     #[serde(skip_serializing_if = "Option::is_none")]
     x5c: Option<Vec<String>>,
     #[serde(skip_serializing_if = "Option::is_none")]
     x5t: Option<String>,
     #[serde(skip_serializing_if = "Option::is_none")]
     issuer: Option<String>,
-=======
-    /// https://datatracker.ietf.org/doc/html/rfc7517#section-4.5
-    pub kid: String,
-    /// Key type parameter, https://datatracker.ietf.org/doc/html/rfc7517#section-4.1
-    pub kty: String,
-    /// Algorithm parameter, https://datatracker.ietf.org/doc/html/rfc7517#section-4.4
-    pub alg: String,
->>>>>>> ecd24f49
 }
 
 impl JWK {
@@ -599,12 +593,8 @@
             hash_ascii_str_to_field(&self.iss_base64_details.value, MAX_ISS_LEN_B64)?;
         let header_f = hash_ascii_str_to_field(&self.header_base64, MAX_HEADER_LEN)?;
         let modulus_f = hash_to_field(&[BigUint::from_bytes_be(modulus)], 2048, PACK_WIDTH)?;
-<<<<<<< HEAD
         poseidon_zk_login(&[
-=======
-        poseidon_zk_login(vec![
             modulus_f,
->>>>>>> ecd24f49
             first,
             second,
             addr_seed,
